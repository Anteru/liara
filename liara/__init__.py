import os
import pathlib
from typing import (
        List,
        Callable,
        Set,
        Dict
    )
import collections
from .yaml import load_yaml
<<<<<<< HEAD
from . import config, signals
=======
from . import config
>>>>>>> fef67ab9
from .site import Site, ContentFilterFactory
from .nodes import (
    DocumentNodeFactory,
    RedirectionNode,
    ResourceNodeFactory,
)
from .cache import Cache, FilesystemCache, Sqlite3Cache
from .util import flatten_dictionary
import logging
from .version import version
import time

__version__ = version
__all__ = [
    'actions',
    'cache',
    'cmdline',
    'config',
    'feeds',
    'md',
    'nodes',
    'publish',
    'query',
    'quickstart',
    'server',
    'site',
    'template',
    'util',
    'yaml'
]


# We cache it here as it's used a lot during _create_relative_path and shows up
# in profiles otherwise
__ROOT_PATH = pathlib.PurePosixPath('/')


def _create_relative_path(path: pathlib.Path, root: pathlib.Path) \
        -> pathlib.PurePosixPath:
    """"Make a root-relative path.

    This turns `directory/foo/bar` into `/foo/bar`. Both `root` and `path`
    can be relative or absolute paths."""
    # Extra check, as with_name would fail on an empty path
    if path == root:
        return __ROOT_PATH

    path = path.relative_to(root)
    return __ROOT_PATH / pathlib.PurePosixPath(path.with_name(path.stem))


class Liara:
    """Main entry point for Liara. This class handles all the state required
    to process and build a site."""
    __site: Site
    __resource_node_factory: ResourceNodeFactory
    __document_node_factory: DocumentNodeFactory
    __redirections: List[RedirectionNode]
    __log = logging.getLogger('liara')
    __cache: Cache
    __document_post_processors: List[Callable]
    # When running using 'serve', this will be set to the local URL
    __base_url_override: str = None
<<<<<<< HEAD
    __registered_plugins: Set[str] = set()

=======
    
>>>>>>> fef67ab9
    def __init__(self, configuration=None, *, configuration_overrides={}):
        self.__site = Site()
        self.__redirections = []

        default_configuration = config.create_default_configuration()
        if configuration is None:
            project_configuration = {}
        elif isinstance(configuration, str):
            project_configuration = load_yaml(open(configuration))
        else:
            project_configuration = load_yaml(configuration)

        # It's none of the YAML file is empty, for instance, when creating a
        # new site from scratch. In this case, set it to an empty dict as
        # flatten_dictionary cannot handle None
        if project_configuration is None:
            project_configuration = dict()

        self.__configuration = collections.ChainMap(
            # Must be flattened already
            configuration_overrides,
            flatten_dictionary(project_configuration),
            flatten_dictionary(default_configuration))

        Liara.setup_plugins()

        self.__resource_node_factory = ResourceNodeFactory()
        self.__document_node_factory = DocumentNodeFactory(
            self.__configuration
        )

        # Must come before the template backend, as those can use caches
        cache_directory = pathlib.Path(
            self.__configuration['build.cache_directory'])
        if self.__configuration['build.cache_type'] == 'db':
            self.__log.debug('Using Sqlite3Cache')
            self.__cache = Sqlite3Cache(cache_directory)
        elif self.__configuration['build.cache_type'] == 'fs':
            self.__log.debug('Using FilesystemCache')
            self.__cache = FilesystemCache(cache_directory)

        template_configuration = pathlib.Path(self.__configuration['template'])
        self.__setup_template_backend(template_configuration)

        self.__setup_content_filters(self.__configuration['content.filters'])

    @classmethod
    def setup_plugins(self) -> None:
        import liara.plugins
        import pkgutil, importlib

        def iter_namespace(ns_pkg):
            return pkgutil.iter_modules(ns_pkg.__path__, ns_pkg.__name__ + ".")
            
        plugins = {
            name: importlib.import_module(name)
            for _, name, _ in iter_namespace(liara.plugins)
        }

        for name, module in plugins.items():
            if name  in self.__registered_plugins:
                continue

            self.__log.debug(f'Initializing plugin: {name}')
            module.register()
            self.__registered_plugins.add(name)

    def __setup_content_filters(self, filters: List[str]) -> None:
        content_filter_factory = ContentFilterFactory()
        for f in filters:
            self.__site.register_content_filter(
                content_filter_factory.create_filter(f)
            )

    def __setup_template_backend(self, configuration_file: pathlib.Path):
        from .template import Jinja2TemplateRepository, MakoTemplateRepository

        template_path = configuration_file.parent
        configuration = load_yaml(open(configuration_file))

        backend = configuration['backend']
        paths = configuration['paths']

        self.__thumbnail_definition = configuration.get(
            'image_thumbnail_sizes', {})

        if backend == 'jinja2':
            self.__template_repository = Jinja2TemplateRepository(
                paths, template_path, self.__cache)
        elif backend == 'mako':
            self.__template_repository = MakoTemplateRepository(
                paths, template_path)
        else:
            raise Exception(f'Unknown template backend: "{backend}"')

        if 'resource_directory' in configuration:
            resource_directory = pathlib.Path(
                configuration['resource_directory'])

            self.__discover_resources(self.__site,
                                      self.__resource_node_factory,
                                      template_path / resource_directory)

        if 'static_directory' in configuration:
            static_directory = pathlib.Path(
                configuration['static_directory'])
            self.__discover_static(self.__site,
                                   template_path / static_directory)

    def __discover_redirections(self, site: Site, static_routes: pathlib.Path):
        from .nodes import RedirectionNode
        if not static_routes.exists():
            return

        base_url = site.metadata['base_url']

        routes = load_yaml(static_routes.open())
        for route in routes:
            node = RedirectionNode(
                    pathlib.PurePosixPath(route['src']),
                    pathlib.PurePosixPath(route['dst']),
                    base_url = base_url)
            if route.get('server_rule_only', False):
                self.__redirections.append({
                    'src': route['src'],
                    'dst': base_url + route['dst']
                })
            else:
                self.__redirections.append({
                    'src': str(node.path),
                    'dst': base_url + str(node.dst)
                })
                site.add_generated(node)

    def __discover_content(self, site: Site, content_root: pathlib.Path) \
            -> None:
        from .nodes import DataNode, IndexNode, Node, StaticNode

        document_factory = self.__document_node_factory

        for (dirpath, _, filenames) in os.walk(content_root):
            directory = pathlib.Path(dirpath)
            # Need to run two passes here: First, we check if an _index file is
            # present in this folder, in which case it's the root of this
            # directory
            # Otherwise, we create a new index node
            node: Node
            indexNode: Node = None
            for filename in filenames:
                if filename.startswith('_index'):
                    src = pathlib.Path(os.path.join(dirpath, filename))
                    relative_path = _create_relative_path(directory,
                                                          content_root)
                    node = document_factory.create_node(src.suffix,
                                                        src, relative_path)
                    site.add_document(node)
                    break
            else:
                node = IndexNode(_create_relative_path(directory,
                                                       content_root))
                site.add_index(node)
                indexNode = node

            for filename in filenames:
                if filename.startswith('_index'):
                    continue

                src = pathlib.Path(os.path.join(directory, filename))
                path = _create_relative_path(src, content_root)

                if src.suffix in document_factory.known_types:
                    node = document_factory.create_node(src.suffix, src, path)
                    site.add_document(node)
                    # If there's an index node, we add each document directly
                    # below it manually to the reference list
                    # This way, a simply query using index.references returns
                    # all documents, instead of having to go through the
                    # children and filter by type
                    if indexNode:
                        indexNode.add_reference(node)
                elif src.suffix in {'.yaml'}:
                    node = DataNode(src, path)
                    site.add_data(node)
                else:
                    metadata_path = src.with_suffix('.meta')
                    path = path.with_suffix(''.join(src.suffixes))
                    if metadata_path.exists():
                        node = StaticNode(src, path, metadata_path)
                    else:
                        node = StaticNode(src, path)
                    site.add_static(node)

    def __discover_static(self, site: Site, static_root: pathlib.Path) -> None:
        from .nodes import StaticNode
        for dirpath, _, filenames in os.walk(static_root):
            directory = pathlib.Path(dirpath)

            for filename in filenames:
                src = directory / filename
                path = _create_relative_path(src, static_root)
                # We need to re-append the source suffix
                # We can't use .with_suffix, as this will break on paths like
                # a.b.c, where with_suffix('foo') will produce a.b.foo instead
                # of a.b.c.foo
                path = path.parent / (path.name + src.suffix)

                metadata_path = src.with_suffix('.meta')
                if metadata_path.exists():
                    node = StaticNode(src, path, metadata_path)
                else:
                    node = StaticNode(src, path)
                site.add_static(node)

    def __discover_resources(self, site: Site,
                             resource_factory: ResourceNodeFactory,
                             resource_root: pathlib.Path) -> None:
        for dirpath, _, filenames in os.walk(resource_root):
            for filename in filenames:
                src = pathlib.Path(os.path.join(dirpath, filename))
                path = _create_relative_path(src, resource_root)

                metadata_path = src.with_suffix('.meta')
                if metadata_path.exists():
                    node = resource_factory.create_node(src.suffix, src, path,
                                                        metadata_path)
                else:
                    node = resource_factory.create_node(src.suffix, src, path)
                site.add_resource(node)

    def __discover_feeds(self, site: Site, feeds: pathlib.Path) -> None:
        from .feeds import JsonFeedNode, RSSFeedNode, SitemapXmlFeedNode

        if not feeds.exists():
            return

        for key, options in load_yaml(feeds.open()).items():
            path = pathlib.PurePosixPath(options['path'])
            del options['path']

            if key == 'rss':
                feed = RSSFeedNode(path, site, **options)
                site.add_generated(feed)
            elif key == 'json':
                feed = JsonFeedNode(path, site, **options)
                site.add_generated(feed)
            elif key == 'sitemap':
                feed = SitemapXmlFeedNode(path, site, **options)
                site.add_generated(feed)
            else:
                self.__log.warn(f'Unknown feed type: "{key}", ignored')

    def __discover_metadata(self, site: Site, metadata: pathlib.Path) -> None:
        if not metadata.exists():
            return

        site.set_metadata(load_yaml(metadata.open()))

        if self.__base_url_override:
            site.set_metadata_item('base_url', self.__base_url_override)

    def discover_content(self) -> Site:
        """Discover all content and build the :py:class:`liara.site.Site`
        instance."""
        self.__log.info('Discovering content ...')
        configuration = self.__configuration

        metadata = pathlib.Path(configuration['metadata'])
        self.__discover_metadata(self.__site, metadata)

        content_root = pathlib.Path(configuration['content_directory'])
        self.__discover_content(self.__site, content_root)

        static_root = pathlib.Path(configuration['static_directory'])
        self.__discover_static(self.__site, static_root)

        resource_root = pathlib.Path(configuration['resource_directory'])
        self.__discover_resources(self.__site, self.__resource_node_factory,
                                  resource_root)

        static_routes = pathlib.Path(configuration['routes.static'])
        self.__discover_redirections(self.__site, static_routes)

        # Feeds use metadata, so this must come after self.__discover_metadata
        feeds = pathlib.Path(configuration['feeds'])
        self.__discover_feeds(self.__site, feeds)

        if self.__thumbnail_definition:
            self.__site.create_thumbnails(self.__thumbnail_definition)

        self.__site.create_links()

        if 'collections' in configuration:
            collections = pathlib.Path(configuration['collections'])
            if collections.exists():
                self.__site.create_collections(
                    load_yaml(collections.read_text()))

        if 'indices' in configuration:
            indices = pathlib.Path(configuration['indices'])
            if indices.exists():
                self.__site.create_indices(
                    load_yaml(indices.read_text()))

        self.__site.create_links()

        self.__log.info(f'Discovered {len(self.__site.nodes)} items')

        return self.__site

    @property
    def site(self) -> Site:
        return self.__site

    def __clean_output(self):
        import shutil
        output_directory = self.__configuration['output_directory']
        self.__log.info(f'Cleaning output directory: "{output_directory}" ...')
        if os.path.exists(output_directory):
            shutil.rmtree(output_directory)
        self.__log.info('Output directory cleaned')

    def build(self, discover_content=True):
        """Build the site.

        :param bool discover_content: If `True`, :py:meth:`discover_content`
                                      will be called first.
        """
        from .publish import TemplatePublisher
        self.__log.info('Build started')
        start_time = time.time()
        if self.__configuration['build.clean_output']:
            self.__clean_output()

        if discover_content:
            site = self.discover_content()
        else:
            site = self.__site

        for document in site.documents:
            document.validate_metadata()

        self.__log.info('Processing documents ...')
        for document in site.documents:
            document.process(self.__cache)
        self.__log.info(f'Processed {len(site.documents)} documents')

        self.__log.info('Processing resources ...')
        for resource in site.resources:
            resource.process(self.__cache)
        self.__log.info(f'Processed {len(site.resources)} resources')

        output_path = pathlib.Path(self.__configuration['output_directory'])

        publisher = TemplatePublisher(output_path, site,
                                      self.__template_repository)

        self.__log.info('Publishing ...')
        for document in site.documents:
            document.publish(publisher)
        self.__log.info(f'Published {len(site.documents)} document(s)')

        for index in site.indices:
            index.publish(publisher)
        self.__log.info(f'Published {len(site.indices)} '
                        f'{"indices" if len(site.indices)>1 else "index"}')

        for resource in site.resources:
            resource.publish(publisher)
        self.__log.info(f'Published {len(site.resources)} resource(s)')

        for static in site.static:
            static.publish(publisher)
        self.__log.info(f'Published {len(site.static)} static file(s)')

        if site.generated:
            for generated in site.generated:
                generated.generate()
                generated.publish(publisher)
            self.__log.info(f'Published {len(site.generated)} '
                            'generated file(s)')

        if self.__redirections:
            self.__log.info('Writing redirection file ...')
            with (output_path / '.htaccess').open('w') as output:
                base_url = site.metadata['base_url']
                output.write('RewriteEngine on\n')
                for node in self.__redirections:
                    output.write(f'RedirectPermanent {node["src"]} '
                                 f'{node["dst"]}\n')
            self.__log.info(f'Wrote {len(self.__redirections)} redirections')

        end_time = time.time()
        self.__log.info(f'Build finished ({end_time - start_time:.2f} sec)')
        self.__cache.persist()

    def serve(self, *, open_browser=True):
        """Serve the current site using a local webserver."""
        from .server import HttpServer
        if self.__configuration['build.clean_output']:
            self.__clean_output()

        self.__base_url_override = HttpServer.get_url()
        
        site = self.discover_content()
        
        server = HttpServer(site, self.__template_repository,
                            self.__configuration,
                            open_browser=open_browser)

        for document in site.documents:
            document.validate_metadata()

        server.serve()

    def create_document(self, t):
        """Create a new document using a generator."""
        import importlib

        source_path = os.path.join(self.__configuration['generator_directory'],
                                   t + '.py')
        spec = importlib.util.spec_from_file_location(t, source_path)
        module = importlib.util.module_from_spec(spec)
        spec.loader.exec_module(module)
        path = module.generate(self.__site, self.__configuration)
        self.__log.info(f'Generated "{path}"')<|MERGE_RESOLUTION|>--- conflicted
+++ resolved
@@ -8,11 +8,7 @@
     )
 import collections
 from .yaml import load_yaml
-<<<<<<< HEAD
 from . import config, signals
-=======
-from . import config
->>>>>>> fef67ab9
 from .site import Site, ContentFilterFactory
 from .nodes import (
     DocumentNodeFactory,
@@ -76,12 +72,8 @@
     __document_post_processors: List[Callable]
     # When running using 'serve', this will be set to the local URL
     __base_url_override: str = None
-<<<<<<< HEAD
     __registered_plugins: Set[str] = set()
 
-=======
-    
->>>>>>> fef67ab9
     def __init__(self, configuration=None, *, configuration_overrides={}):
         self.__site = Site()
         self.__redirections = []
